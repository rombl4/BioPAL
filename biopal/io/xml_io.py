# SPDX-FileCopyrightText: BioPAL <biopal@esa.int>
# SPDX-License-Identifier: MIT

import os
import ast
import logging
import numpy as np
import xml.etree.ElementTree as ET
from xml.etree.ElementTree import ElementTree, Element, SubElement
from collections import namedtuple
from namedlist import namedlist
from arepytools.timing.precisedatetime import PreciseDateTime


###############################################################################
# structures (namedtuples) for read and write inputs and configuration files ##
_XML_VERSION = "0.1"

geographic_boundaries_latlon = namedlist(
    "geographic_boundaries",
    "lon_min \
     lon_max \
     lat_min \
     lat_max",
)
geographic_boundaries_northeast = namedlist(
    "geographic_boundaries",
    "east_min \
     east_max \
     north_min \
     north_max",
)

# initialize output structure fields
raster_info = namedtuple(
    "raster_info",
    "num_samples \
 num_lines \
 pixel_spacing_slant_rg \
 pixel_spacing_az \
 resolution_m_slant_rg \
 resolution_m_az \
 carrier_frequency_hz \
 range_bandwidth_hz \
 lines_start_utc",
)

# Main Input parameters structure (namedtuple)
input_params = namedlist(
    "input_params",
    "L2_product \
 output_specification \
 dataset_query \
 stack_based_processing \
 core_processing_agb \
 core_processing_fh \
 core_processing_fd \
 core_processing_tomo_fh",
)

output_specification = namedlist(
    "output_specification",
    "output_folder \
    geographic_grid_sampling",
)
dataset_query = namedtuple(
    "dataset_query",
    "L1C_repository \
    L1C_aux_repository \
    L1C_date \
    boundaries \
    stacks_to_find",
)
stack_based_processing = namedtuple(
    "stack_based_processing",
    "stack_composition \
 ECEF_grid_file_names \
 kz_file_names \
 slant_range_distances_file_names \
 off_nadir_angle_file_names \
 slope_file_names \
 reference_height_file_names \
 calibration_screens_file_names \
 dem_folder \
 reference_agb_folder \
 forest_mask_catalogue_folder \
 system_decorrelation_fun_folder \
 average_covariance_folder \
 forest_height_folder \
 geographic_boundaries \
 geographic_boundaries_per_stack",
)
core_processing_agb = namedtuple(
    "core_processing_agb",
    "lut_cal \
    lut_fnf \
    lut_stacks",
)
lut = namedtuple(
    "lut",
    "paths \
     boundaries \
     progressive",
)
core_processing_fh = namedtuple("core_proc_fh", "data_equi7_fnames mask_equi7_fnames")
<<<<<<< HEAD
core_processing_tomo_fh = namedtuple("core_proc_tomo_fh", "data_equi7_fnames mask_equi7_fnames")
core_processing_fd = namedtuple("core_proc_fd", "dummy",)

=======
core_processing_fd = namedtuple("core_proc_fd", "cycles_composition",)
core_processing_tomo_fh = namedtuple("core_proc_tomo_fh", "dummy",)
>>>>>>> c9b68c9a
# main_input_params "L1c_date" sub-fields:
L1c_date = namedtuple(
    "L1c_date_params",
    "start \
     stop",
)
# main_input_params "L1c_date" sub-fields:
geographic_boundary = namedtuple("geographic_boundary_params", "point")

# Configuration parameters structure (namedtuple)
conf_params = namedtuple(
    "conf_params",
    "gdal \
     processing_flags \
     ground_cancellation \
     estimate_agb \
     estimate_fh \
     estimate_tomo_fh \
     change_detection_fd",
)
conf_gdal = namedtuple(
    "conf_gdal",
    "gdal_path \
     gdal_environment_path",
)
conf_flags = namedtuple(
    "conf_flags",
    "enable_resampling \
     compute_geometry \
	 apply_calibration_screen \
	 DEM_flattening \
	 multilook_heading_correction \
	 save_breakpoints \
	 delete_temporary_files",
)

conf_ground_canc = namedtuple(
    "conf_ground_canc",
    "multi_master_flag \
     enhanced_forest_height \
     equalization_flag",
)
# configuration_params "agb" sub-fields:
conf_agb_est = namedtuple(
    "conf_agb_est",
    "product_resolution \
    forest_class_observable_name \
	transfer_function_name \
	number_of_tests \
	fraction_of_roi_per_test \
	fraction_of_cal_per_test \
	add_variability_on_cal_data \
	intermediate_ground_averaging \
	distance_sampling_area \
	parameter_block_size \
	distance_parameter_block \
	min_number_of_rois \
	min_number_of_rois_per_stack \
	min_number_of_cals_per_test \
	min_number_of_rois_per_test \
    estimation_valid_values_limits \
    residual_function",
)
# agb "residual_function" sub-fields:
conf_residual_function = namedtuple(
    "conf_residual_function",
    "formula_terms \
    formula_parameters \
    formula_observables",
)
# agb "formula_terms" sub-fields:
formula_terms = namedtuple(
    "formula_terms",
    "name \
     string \
     formula_weights",
)
formula_weights = namedtuple(
    "formula_weights",
    "step1 \
     step2 \
     step3",
)
# agb "formula_parameters" sub-fields:
formula_parameters = namedtuple(
    "formula_parameters",
    "name \
     save_as_map \
     transform \
     limits \
     limit_units \
     associated_observable_name \
     parameter_variabilities",
)
parameter_variabilities = namedtuple(
    "parameter_variabilities",
    "samples \
     forest_classes \
     stacks \
     global_cycles \
     headings \
     swaths \
     subswath \
     azimuth_images",
)
# agb "formula_observables" sub-fields:
formula_observables = namedtuple(
    "formula_observables",
    "name \
     is_required \
     source_paths \
     source_unit \
     source_resolution \
     limit_units \
     limits \
     transform \
     averaging_method",
)
# min_max is used for parameters limits and observables ranges
min_max = namedlist(
    "min_max",
    "min \
     max",
)

# model_parameters "triplet_params" sub-fields:
triplet_params = namedtuple("triplet_params", "agb_model_scaling agb_model_exponent agb_cosine_exponent")

# configuration_params "FH" sub-fields:
conf_fh_est = namedtuple(
    "conf_fh_est",
    "spectral_shift_filtering \
     product_resolution \
     kz_thresholds \
     model_parameters \
     median_factor",
)
# FH "model_parameters" sub-fields:
conf_fh_model_params = namedtuple(
    "conf_fh_model_params",
    "estimation_valid_values_limits \
     maximum_height \
     number_of_extinction_value \
     number_of_ground_volume_ratio_value \
     number_of_temporal_decorrelation_value",
)

# configuration_params "FD" sub-fields:
conf_fd_est = namedtuple(
    "conf_fd_est",
    "product_resolution \
    confidence_level",
)
# configuration_params "TOMO FH" sub-fields:
conf_tomo_fh_est = namedtuple(
    "conf_tomo_fh_est",
    "product_resolution \
     vertical_range \
     estimation_valid_values_limits \
     enable_super_resolution \
     regularization_noise_factor \
     power_threshold \
     median_factor",
)

# TOMO and TOMO_FH "vertical range" sub-fields:
vertical_range_params = namedtuple(
    "vertical_range_params",
    "maximum_height \
     minimum_height \
     sampling",
)
###############################################################################


# BioPAL Input File parser and writer
def write_input_file(input_params_obj, input_file_xml):
    """
    Write the input file:
        
    the input file is divided in many sections;
        - L2_product (contains the flag to enable specific chains, AGB, FH, FD or TOMO_FH)
        - output_specification
        - dataset_query
        - stack_based_processing (internally the presence or not of specific 
                                  elements vary on the chain, AGB,FH,FD,TOMO_FH)
        - core_processing_agb
        - core_processing_fh
        - core_processing_fd
<<<<<<< HEAD
        - core_processing_tomo_fh
=======
        - core_processing_tomo_fh (place holder, to be filled in future version if needed)
>>>>>>> c9b68c9a
    
    Only the sections avalable into the input_params_obj structure will be written 
    to the file: not all the APPs requires all the sections. 
    
    INPUT:  input_param_obj, a structure, as generated by read_inpuit_file()
            path of the xml input file to be written
        
    See Also:
        read_input_file(), which takes in input the xml path and returns input_param_obj
    """

    root_item = Element("BioPALInput")
    root_item.set("version", _XML_VERSION)

    # write L2_product section
    if input_params_obj.L2_product:
        write_L2_product_section(root_item, input_params_obj.L2_product)

    # write output_specification section
    if input_params_obj.output_specification:
        write_output_specification_section(root_item, input_params_obj.output_specification)

    # write dataset_query section
    if input_params_obj.dataset_query:
        write_dataset_query_section(root_item, input_params_obj.dataset_query)

    # write stack_based_processing section
    if input_params_obj.stack_based_processing:
        write_stack_based_processing_section(root_item, input_params_obj.stack_based_processing)

    # write stack_based_processing section
    if input_params_obj.core_processing_agb:
        write_core_processing_agb_section(root_item, input_params_obj.core_processing_agb)

    # write stack_based_processing section
    if input_params_obj.core_processing_fh:
        write_core_processing_fh_section(root_item, input_params_obj.core_processing_fh)

    # write stack_based_processing section
    if input_params_obj.core_processing_fd:
        write_core_processing_fd_section(root_item, input_params_obj.core_processing_fd)

    # write stack_based_processing section
    if input_params_obj.core_processing_tomo_fh:
        write_core_processing_tomo_fh_section(root_item, input_params_obj.core_processing_tomo_fh)

    # write to file
    output_dir = os.path.dirname(input_file_xml)
    if not os.path.exists(output_dir):
        os.makedirs(output_dir)
    ElementTree_indent(root_item)
    tree = ElementTree(root_item)
    tree.write(open(input_file_xml, "w"), encoding="unicode")


def write_L2_product_section(father_item, L2_product_string):

    L2_product_item = SubElement(father_item, "L2_product")
    L2_product_item.set("options", "AGB, FH, FD, TOMO_FH")
    L2_product_item.text = L2_product_string


def write_output_specification_section(father_item, output_spec_obj):

    out_spec_item = SubElement(father_item, "output_specification")

    out_folder_item = SubElement(out_spec_item, "output_folder")
    out_folder_item.text = output_spec_obj.output_folder
    geo_samp_item = SubElement(out_spec_item, "geographic_grid_sampling")
    geo_samp_item.text = str(output_spec_obj.geographic_grid_sampling)
    geo_samp_item.set("unit", "m")


def write_dataset_query_section(father_item, dataset_query_obj):

    dataset_query_item = SubElement(father_item, "dataset_query")

    L1C_repository_item = SubElement(dataset_query_item, "L1C_repository")
    L1C_repository_item.text = dataset_query_obj.L1C_repository

    L1C_date_start_item = SubElement(dataset_query_item, "L1C_date")
    L1C_date_start_item.set("value", "start")
    L1C_date_start_item.set("unit", "Utc")
    L1C_date_start_item.text = str(dataset_query_obj.L1C_date.start)

    L1C_date_stop_item = SubElement(dataset_query_item, "L1C_date")
    L1C_date_stop_item.set("value", "stop")
    L1C_date_stop_item.set("unit", "Utc")
    L1C_date_stop_item.text = str(dataset_query_obj.L1C_date.stop)

    aux_folder_item = SubElement(dataset_query_item, "auxiliary_products_folder")
    aux_folder_item.text = dataset_query_obj.L1C_aux_repository

    geo_bound_poly_item = SubElement(dataset_query_item, "geographic_boundaries_polygon")
    geo_bound_poly_item.set("unit", "deg")
    for point in dataset_query_obj.boundaries.point:
        point_item = SubElement(geo_bound_poly_item, "point")
        lat_item = SubElement(point_item, "latitude")
        lat_item.text = str(point["Latitude"])
        lon_item = SubElement(point_item, "longitude")
        lon_item.text = str(point["Longitude"])

    if dataset_query_obj.stacks_to_find:
        stacks_to_find_item = SubElement(dataset_query_item, "stacks_to_find")
        stacks_to_find_item.text = dataset_query_obj.stacks_to_find


def write_stack_based_processing_section(father_item, stack_based_proc_obj):

    sb = stack_based_proc_obj

    stack_based_item = SubElement(father_item, "stack_based_processing")

    write_boundaries_latlon_section(stack_based_item, sb.geographic_boundaries)

    L1C_product_list_item = SubElement(stack_based_item, "L1C_product_list")

    for stack_id, stack_composition_list in sb.stack_composition.items():

        L1C_product_item = SubElement(L1C_product_list_item, "L1C_product")
        L1C_product_item.set("unique_stack_id", stack_id)

        for acq_name in stack_composition_list:
            acquisition_item = SubElement(L1C_product_item, "acquisition")
            acquisition_item.text = acq_name

        write_boundaries_latlon_section(L1C_product_item, sb.geographic_boundaries_per_stack[stack_id])

        auxiliaries_item = SubElement(L1C_product_item, "auxiliaries")
        geometry_item = SubElement(auxiliaries_item, "geometry")

        ECEF_item = SubElement(geometry_item, "ECEF_grid")
        ECEF_item.text = sb.ECEF_grid_file_names[stack_id]
        vw_item = SubElement(geometry_item, "vertical_wavenumber")
        vw_item.text = sb.kz_file_names[stack_id]
        rd_item = SubElement(geometry_item, "radar_distances")
        rd_item.text = sb.slant_range_distances_file_names[stack_id]
        ona_item = SubElement(geometry_item, "off_nadir_angles")
        ona_item.text = sb.off_nadir_angle_file_names[stack_id]
        slope_item = SubElement(geometry_item, "slope")
        slope_item.text = sb.slope_file_names[stack_id]
        rh_item = SubElement(geometry_item, "reference_height")
        rh_item.text = sb.reference_height_file_names[stack_id]

        if sb.calibration_screens_file_names:
            cal_screens_item = SubElement(auxiliaries_item, "calibration_screens")
            cal_screens_item.text = sb.calibration_screens_file_names[stack_id]

    dem_item = SubElement(stack_based_item, "DEM")
    dem_item.text = sb.dem_folder

    if sb.reference_agb_folder:
        ref_agb_item = SubElement(stack_based_item, "reference_agb")
        ref_agb_item.text = sb.reference_agb_folder
    if sb.forest_height_folder:
        fh_folder_item = SubElement(stack_based_item, "forest_height")
        fh_folder_item.text = sb.forest_height_folder
    if sb.forest_mask_catalogue_folder:
        forest_mask_item = SubElement(stack_based_item, "forest_mask")
        forest_mask_item.text = sb.forest_mask_catalogue_folder
    if sb.system_decorrelation_fun_folder:
        system_dec_fun_item = SubElement(stack_based_item, "system_decorrelation_function")
        system_dec_fun_item.text = sb.system_decorrelation_fun_folder


def write_core_processing_agb_section(father_item, core_proc_agb_obj):

    core_agb_item = SubElement(father_item, "core_processing_agb")

    write_lut_section(core_agb_item, core_proc_agb_obj.lut_cal, "cal")
    write_lut_section(core_agb_item, core_proc_agb_obj.lut_fnf, "fnf")
    write_lut_section(core_agb_item, core_proc_agb_obj.lut_stacks, "stacks")


def write_core_processing_fh_section(father_item, core_proc_fh_obj, tomo_fh_flag=False):
    
    if tomo_fh_flag:
        core_fh_item = SubElement(father_item, "core_processing_tomo_fh")
    else:
        core_fh_item = SubElement(father_item, "core_processing_fh")

    equi7_products_paths_item = SubElement(core_fh_item, "equi7_products_paths")

    for stack_id, path_data_fnames in core_proc_fh_obj.data_equi7_fnames.items():
        
        equi7_product_item = SubElement(equi7_products_paths_item, "equi7_product")
        equi7_product_item.set("unique_stack_id", stack_id)
        
        # each stack contains n-equi7 tiles
        for tile_idx, path_mask_tile in enumerate(core_proc_fh_obj.mask_equi7_fnames[stack_id]):
            
            path_data_tile = path_data_fnames[tile_idx]
            
            tile_item = SubElement(equi7_product_item, "equi7_tile")
            
            path_data_item = SubElement(tile_item, "path_data")
            path_data_item.text = path_data_tile
            
            path_mask_item = SubElement(tile_item, "path_mask")
            path_mask_item.text = path_mask_tile


def write_core_processing_fd_section(father_item, core_proc_fd_obj):
    
    core_fd_item = SubElement(father_item, "core_processing_fd")

<<<<<<< HEAD
def write_core_processing_tomo_fh_section(father_item, core_proc_fh_obj):
   
    # core processing section for FH and TOMO FH are the same
    write_core_processing_fh_section(father_item, core_proc_fh_obj, tomo_fh_flag=True)
=======
    cycles_composition_item = SubElement(core_fd_item, "cycles_composition")
    # dict which groupes togheter all the differente global cycles for stacks with same nominal geometry
    # cycles_composition[nominal_geometry_stack_id][global_cycle_number]
        
    for stack_idx, (nominal_geometry_stack_id, global_cycle_dict) in enumerate(core_proc_fd_obj.cycles_composition.items() ):
        
        nominal_geometry_item = SubElement(cycles_composition_item, "nominal_geometry")
        nominal_geometry_item.set("stack_id", nominal_geometry_stack_id)
        
        for cycle_number, acquisitions_list in global_cycle_dict.items():
            
            global_cycle_item = SubElement(nominal_geometry_item, "global_cycle")    
            global_cycle_item.set("cycle_number", str(cycle_number)  )
            
            for acquisition_id in acquisitions_list:
                acquisition_id_item = SubElement(global_cycle_item, "acquisition")     
                acquisition_id_item.text = acquisition_id
                
def write_core_processing_tomo_fh_section():
    pass
>>>>>>> c9b68c9a


def parse_input_file(input_file_xml):
    """
    Parse the input file:
        
    the input file is divided in many sections;
    the three mandatory sections to launch the main BioPAL APP or the dataset_query APP are:
        - L2_product (contains the flag to enable specific chains, AGB, FH, FD or TOMO_FH)
        - output_specification
        - dataset_query
    Other sections available are:
        - stack_based_processing (internally the presence of specific 
                                  elements vary on the chain, AGB,FH,FD,TOMO_FH)
        - core_processing_agb
        - core_processing_fh (place holder, to be filled in future version if needed)
        - core_processing_fd (place holder, to be filled in future version if needed)
        - core_processing_tomo_fh (place holder, to be filled in future version if needed)
    
    Some APPs can update the input file, adding new sections:
        i.e. the stack based processing APP of the AGB will write the new 
        section "core_processing_agb"  to be passed to the AGB core APP 
        
    In general each section of the input file is considered optional in this parser:
    each APP will check if the needed sections are present and compliant or not.
    
    INPUT: path of the xml input file
    OUTPUT: input_param_obj, a structure containing all the fields
    
    See Also:
        write_input_file(), which takes in input the input_param_obj and writes to xml
    """

    tree = ET.parse(input_file_xml)
    root = tree.getroot()

    # L2_product section
    L2_product_string = parse_L2_product_section(root)

    # output_specification section
    output_spec_obj = parse_output_specification_section(root)

    # dataset_query section
    dataset_query_obj = parse_dataset_query_section(root)

    # stack_based_processing section
    stack_based_proc_obj = parse_stack_based_proc_section(root)

    # core_processing_agb section
    core_proc_agb_obj = parse_core_proc_agb_section(root)

    # core_processing_fh section
    core_proc_fh_obj = parse_core_proc_fh_section(root)

    # core_processing_fd section
    core_proc_fd_obj = parse_core_proc_fd_section(root)

    # core_processing_tomo_fh section
    core_proc_tomo_fh_obj = parse_core_proc_tomo_fh_section(root)

    # output structures filling
    input_params_obj = input_params(
        L2_product_string,
        output_spec_obj,
        dataset_query_obj,
        stack_based_proc_obj,
        core_proc_agb_obj,
        core_proc_fh_obj,
        core_proc_fd_obj,
        core_proc_tomo_fh_obj,
    )

    return input_params_obj


def parse_L2_product_section(root):

    L2Product_Item = root.find("L2_product")
    if not L2Product_Item is None:
        L2_product_string = L2Product_Item.text
        if not (
            L2_product_string == "AGB"
            or L2_product_string == "FH"
            or L2_product_string == "FD"
            or L2_product_string == "TOMO_FH"
        ):

            error_message = [L2_product_string + " is an invalid L2_product, possible values are AGB, FH, FD, TOMO_FH"]
            logging.error(error_message)
            raise ValueError(error_message)
    else:
        L2_product_string = None

    return L2_product_string


def parse_output_specification_section(root):

    output_specification_item = root.find("output_specification")

    if output_specification_item:
        output_folder = output_specification_item.find("output_folder").text
        geographic_grid_sampling = float(output_specification_item.find("geographic_grid_sampling").text)

        output_spec_obj = output_specification(output_folder, geographic_grid_sampling)
    else:
        output_spec_obj = None

    return output_spec_obj


def parse_dataset_query_section(root):

    dataset_query_item = root.find("dataset_query")

    if dataset_query_item:

        L1c_repository = dataset_query_item.find("L1C_repository").text
        if not os.path.exists(L1c_repository):
            error_message = "Main input file: the specified L1C_repository folder does not exist "
            logging.error(error_message)
            raise ValueError(error_message)

        L1cDates = dataset_query_item.findall("L1C_date")
        if len(L1cDates) != 2:
            error_message = (
                'Main input file: there should be #2 L1C dates (one with value="start" and one with value="stop"'
            )
            logging.error(error_message)
            raise ValueError(error_message)
        for date_UTC_Item in L1cDates:

            L1cDate = date_UTC_Item.text
            attrib = date_UTC_Item.attrib["value"]

            if "start" in attrib:
                L1cDate_start = PreciseDateTime().set_from_utc_string(L1cDate)
            elif "stop" in attrib:
                L1cDate_stop = PreciseDateTime().set_from_utc_string(L1cDate)
            else:
                logging.error(error_message)
                raise ValueError(
                    'Main input file: L1cDate "value" attribute should be "start" or "stop": "'
                    + attrib
                    + '" is not supported'
                )

        if L1cDate_stop < L1cDate_start:
            error_message = 'Main input file: L1cDate "start" value cannot be greater of "stop" value'
            logging.error(error_message)
            raise ValueError(error_message)

        L1c_date_struct = L1c_date(L1cDate_start, L1cDate_stop)

        L1c_aux_data_repository = dataset_query_item.find("auxiliary_products_folder").text
        if not os.path.exists(L1c_aux_data_repository):
            error_message = "Main input file: the specified auxiliary_products_folder does not exist: "
            logging.error(error_message)
            raise ValueError(error_message)

        dem_folder_found = False
        aux_list = os.listdir(L1c_aux_data_repository)
        for aux_name in aux_list:
            if aux_name == "DEM":
                dem_folder_found = True
                break
        if not dem_folder_found:
            error_message = (
                'Main input file: the specified auxiliary_products_folder should contain AT LEAST the sub-folder "DEM"'
            )
            logging.error(error_message)
            raise ValueError(error_message)

        geographic_boundary_struct = parse_polygon_boundaries_section(dataset_query_item)

        # the following is an optional field, for debug purposes only
        stacks_to_find_list = []
        Stacks_to_find_Item = dataset_query_item.find("stacks_to_find")
        if Stacks_to_find_Item != None:
            stacks_to_find = Stacks_to_find_Item.findall("stack_id")
            if len(stacks_to_find):
                for stack_curr in stacks_to_find:
                    stacks_to_find_list.append(stack_curr.text)
                    if stack_curr.text == None:
                        error_message = 'Main input file: "Stacks to find" optional input cannot have empty "Stack_id" fields: fill them or totally erase the "Stacks to find" element from input file'
                        logging.error(error_message)
                        raise ValueError(error_message)

        dataset_query_obj = dataset_query(
            L1c_repository, L1c_aux_data_repository, L1c_date_struct, geographic_boundary_struct, stacks_to_find_list
        )

    else:

        dataset_query_obj = None

    return dataset_query_obj


def parse_stack_based_proc_section(root):
    """Parse the stack_based_processing section, for all the chains:
       AGB, FH, FD, TOMO FH"""

    stack_based_proc_item = root.find("stack_based_processing")

    if stack_based_proc_item:
        boundaries_whole = parse_boundaries_latlon_section(stack_based_proc_item)

        L1cProductList_Item = stack_based_proc_item.find("L1C_product_list")
        L1cProduct_Items = L1cProductList_Item.findall("L1C_product")

        stack_composition = {}

        ECEF_grid_file_names = {}
        kz_file_names = {}
        slant_range_distances_file_names = {}
        off_nadir_angle_file_names = {}
        slope_file_names = {}
        reference_height_file_names = {}
        calibration_screens_file_names = {}
        boundaries_per_stack = {}

        for L1cProduct_Item in L1cProduct_Items:

            stack_id = L1cProduct_Item.attrib["unique_stack_id"]

            # acquisition
            Acquisition_Items = L1cProduct_Item.findall("acquisition")
            Acquisitions_list = []
            for Acquisition_Item in Acquisition_Items:
                Acquisitions_list.append(Acquisition_Item.text)
            stack_composition[stack_id] = Acquisitions_list

            # geographic_boundaries (optional)
            boundaries_per_stack[stack_id] = parse_boundaries_latlon_section(L1cProduct_Item)

            # auxiliaries
            auxiliaries_item = L1cProduct_Item.find("auxiliaries")

            Geometry_Item = auxiliaries_item.find("geometry")

            ECEF_grid_file_names[stack_id] = Geometry_Item.find("ECEF_grid").text
            kz_file_names[stack_id] = Geometry_Item.find("vertical_wavenumber").text
            slant_range_distances_file_names[stack_id] = Geometry_Item.find("radar_distances").text
            off_nadir_angle_file_names[stack_id] = Geometry_Item.find("off_nadir_angles").text
            slope_file_names[stack_id] = Geometry_Item.find("slope").text
            reference_height_file_names[stack_id] = Geometry_Item.find("reference_height").text

            if auxiliaries_item.find("calibration_screens") != None:
                calibration_screens_file_names[stack_id] = auxiliaries_item.find("calibration_screens").text

        # "DEM" mandatory for all the chains:
        DEM_Item = stack_based_proc_item.find("DEM")
        dem_folder = DEM_Item.text

        # optionals, depending on the chain:
        average_covariance_folder = ""
        reference_agb_folder = ""
        system_decorrelation_fun_folder = ""
        forest_mask_catalogue_folder = ""
        forest_height_folder = ""

        # "FD"
        AVG_Item = stack_based_proc_item.find("average_covariance")
        if AVG_Item and AVG_Item.text:
            average_covariance_folder = AVG_Item.text

        # "AGB"
        ref_agb_item = stack_based_proc_item.find("reference_agb")
        if not ref_agb_item == None:
            reference_agb_folder = ref_agb_item.text
        fh_item = stack_based_proc_item.find("forest_height")
        if not fh_item == None:
            forest_height_folder = fh_item.text

        # FH
        sys_dec_fun_item = stack_based_proc_item.find("system_decorrelation_function")
        if not sys_dec_fun_item == None:
            system_decorrelation_fun_folder = sys_dec_fun_item.text
        else:
            system_decorrelation_fun_folder = ""

        # All but TOMO
        fm_item = stack_based_proc_item.find("forest_mask")
        if not fm_item == None:
            forest_mask_catalogue_folder = fm_item.text

        stack_based_proc_obj = stack_based_processing(
            stack_composition,
            ECEF_grid_file_names,
            kz_file_names,
            slant_range_distances_file_names,
            off_nadir_angle_file_names,
            slope_file_names,
            reference_height_file_names,
            calibration_screens_file_names,
            dem_folder,
            reference_agb_folder,
            forest_mask_catalogue_folder,
            system_decorrelation_fun_folder,
            average_covariance_folder,
            forest_height_folder,
            boundaries_whole,
            boundaries_per_stack,
        )

    else:
        stack_based_proc_obj = None

    return stack_based_proc_obj


def parse_core_proc_agb_section(root):

    core_proc_agb_item = root.find("core_processing_agb")

    if core_proc_agb_item:
        cal_item = core_proc_agb_item.find("lookup_table_cal")
        lut_cal = parse_lut_section(cal_item)

        fnf_item = core_proc_agb_item.find("lookup_table_fnf")
        lut_fnf = parse_lut_section(fnf_item)

        stacks_item = core_proc_agb_item.find("lookup_table_stacks")
        lut_stacks = parse_lut_section(stacks_item)

        core_proc_agb_obj = core_processing_agb(lut_cal, lut_fnf, lut_stacks)

    else:
        core_proc_agb_obj = None

    return core_proc_agb_obj


def parse_core_proc_fh_section(root,tomo_fh_flag=False):

    if tomo_fh_flag:
        core_proc_fh_item = root.find("core_processing_tomo_fh")
    else:
        core_proc_fh_item = root.find("core_processing_fh")

    if core_proc_fh_item:
        equi7_products_paths_item = core_proc_fh_item.find("equi7_products_paths")
        
        data_equi7_fnames = {}
        mask_equi7_fnames = {}
        for equi7_product_item in equi7_products_paths_item.findall("equi7_product"):
            stack_id = equi7_product_item.attrib["unique_stack_id"]
            data_equi7_fnames[stack_id] = []
            mask_equi7_fnames[stack_id] = []
            
            for equi7_tile_item in equi7_product_item.findall("equi7_tile"):
                
                data_equi7_fnames[stack_id].append( equi7_tile_item.find("path_data").text )
                mask_equi7_fnames[stack_id].append( equi7_tile_item.find("path_mask").text )
            
        core_proc_fh_obj = core_processing_fh(data_equi7_fnames, mask_equi7_fnames)

    else:
        core_proc_fh_obj = None

    return core_proc_fh_obj


def parse_core_proc_fd_section(root):
    """
       place older function to be developed yet 
    """
    
    core_proc_fd_item = root.find("core_processing_fd")
    
    if core_proc_fd_item:
        cycles_composition = (
            {}
        )  # dict which groupes togheter all the differente global cycles for s
        #tacks with same nominal geometry
        # cycles_composition[nominal_geometry_stack_id][global_cycle_number]
        cycles_composition_item = core_proc_fd_item.find("cycles_composition")
        
        for nominal_geometry_item in cycles_composition_item.findall("nominal_geometry"):
            
            nominal_geometry_stack_id = nominal_geometry_item.attrib["stack_id"]
            cycles_composition[nominal_geometry_stack_id] = {}
            
            for global_cycle_item in nominal_geometry_item.findall("global_cycle"):
            
                global_cycle_idx = int(global_cycle_item.attrib["cycle_number"])
                
                cycles_composition[nominal_geometry_stack_id][global_cycle_idx] = []
                
                for acquisition_item in global_cycle_item.findall("acquisition"):
                    cycles_composition[nominal_geometry_stack_id][global_cycle_idx].append(acquisition_item.text)
                    
        core_proc_fd_obj = core_processing_fd(cycles_composition)
    else:
        
        core_proc_fd_obj = None
    
    return core_proc_fd_obj


def parse_core_proc_tomo_fh_section(root):
    
    # core processing section for FH and TOMO FH are the same
    core_proc_tomo_fh_obj = parse_core_proc_fh_section(root, tomo_fh_flag = True)

    return core_proc_tomo_fh_obj


def write_configuration_file(conf_params_obj, conf_file_xml):
    """
    Write the configuration file:
    """

    root_item = Element("BioPALConfiguration")
    root_item.set("version", _XML_VERSION)

    write_gdal_section(root_item, conf_params_obj.gdal)
    write_proc_flags_section(root_item, conf_params_obj.processing_flags)
    write_ground_canc_section(root_item, conf_params_obj.ground_cancellation)
    write_est_agb_section(root_item, conf_params_obj.estimate_agb)
    write_est_fh_section(root_item, conf_params_obj.estimate_fh)
    write_est_tomo_fh_section(root_item, conf_params_obj.estimate_tomo_fh)
    write_change_det_fd_section(root_item, conf_params_obj.change_detection_fd)

    # write to file
    output_dir = os.path.dirname(conf_file_xml)
    if not os.path.exists(output_dir):
        os.makedirs(output_dir)
    ElementTree_indent(root_item)
    tree = ElementTree(root_item)
    tree.write(open(conf_file_xml, "w"), encoding="unicode")


def write_gdal_section(father_item, gdal_obj):

    if (gdal_obj.gdal_path is None or not gdal_obj.gdal_path) and (
        gdal_obj.gdal_environment_path is None or not gdal_obj.gdal_environment_path
    ):
        return

    gdal_item = SubElement(father_item, "gdal")
    gdal_path_item = SubElement(gdal_item, "gdal_path")
    gdal_environment_path_item = SubElement(gdal_item, "gdal_environment_path")

    if gdal_obj.gdal_path is None or not gdal_obj.gdal_path:
        gdal_path_item.text = ""
    else:
        gdal_path_item.text = gdal_obj.gdal_path

    if gdal_obj.gdal_environment_path is None or not gdal_obj.gdal_environment_path:
        gdal_environment_path_item.text = ""
    else:
        gdal_environment_path_item.text = gdal_obj.gdal_environment_path


def write_proc_flags_section(father_item, proc_flags_obj):

    proc_flags_item = SubElement(father_item, "processing_flags")

    enable_resampling = SubElement(proc_flags_item, "enable_resampling")
    enable_resampling.text = str(proc_flags_obj.enable_resampling)
    compute_geometry = SubElement(proc_flags_item, "compute_geometry")
    compute_geometry.text = str(proc_flags_obj.compute_geometry)
    apply_calibration_screen = SubElement(proc_flags_item, "apply_calibration_screen")
    apply_calibration_screen.text = str(proc_flags_obj.apply_calibration_screen)
    DEM_flattening = SubElement(proc_flags_item, "DEM_flattening")
    DEM_flattening.text = str(proc_flags_obj.DEM_flattening)
    multilook_heading_correction = SubElement(proc_flags_item, "multilook_heading_correction")
    multilook_heading_correction.text = str(proc_flags_obj.multilook_heading_correction)
    save_breakpoints = SubElement(proc_flags_item, "save_breakpoints")
    save_breakpoints.text = str(proc_flags_obj.save_breakpoints)
    delete_temporary_files = SubElement(proc_flags_item, "delete_temporaryFiles")
    delete_temporary_files.text = str(proc_flags_obj.delete_temporary_files)


def write_ground_canc_section(father_item, ground_canc_obj):

    ground_cannc_item = SubElement(father_item, "ground_cancellation")
    MultiMaster = SubElement(ground_cannc_item, "multi_master")
    MultiMaster.text = str(ground_canc_obj.multi_master_flag)
    EnhancedForestHeight = SubElement(ground_cannc_item, "enhanced_forest_height")
    EnhancedForestHeight.text = str(ground_canc_obj.enhanced_forest_height)
    EnhancedForestHeight.set("unit", "m")
    ModelBasedEqualization = SubElement(ground_cannc_item, "model_based_equalization")
    ModelBasedEqualization.text = str(ground_canc_obj.equalization_flag)
    ModelBasedEqualization.set("always_off", "1")
    ModelBasedEqualization.set("always_on", "2")
    ModelBasedEqualization.set("on_if_two_acquisitions", "3")

    if (
        not ModelBasedEqualization.text == "1"
        and not ModelBasedEqualization.text == "2"
        and not ModelBasedEqualization.text == "3"
    ):
        error_str = 'Configuration flag "ModelBasedEqualization" value "{}" not valid, choose among "1", "2" or "3", where "1"->always OFF; "2"->always ON; "3"->ON only if two acquisitions are present'.format(
            ModelBasedEqualization.text
        )
        logging.error(error_str)
        raise ValueError(error_str)


def write_est_agb_section(father_item, est_agb_obj):

    est_agb_item = SubElement(father_item, "estimate_agb")

    product_resolution = SubElement(est_agb_item, "product_resolution")
    product_resolution.text = str(est_agb_obj.product_resolution)
    product_resolution.set("unit", "m")

    forest_class_observable_name = SubElement(est_agb_item, "forest_class_observable_name")
    forest_class_observable_name.text = str(est_agb_obj.forest_class_observable_name)

    transfer_function_name = SubElement(est_agb_item, "transfer_function_name")
    transfer_function_name.text = str(est_agb_obj.transfer_function_name)

    number_of_tests = SubElement(est_agb_item, "number_of_tests")
    number_of_tests.text = str(est_agb_obj.number_of_tests)

    fraction_of_roi_per_test = SubElement(est_agb_item, "fraction_of_roi_per_test")
    fraction_of_roi_per_test.text = str(est_agb_obj.fraction_of_roi_per_test)

    fraction_of_cal_per_test = SubElement(est_agb_item, "fraction_of_cal_per_test")
    fraction_of_cal_per_test.text = str(est_agb_obj.fraction_of_cal_per_test)

    add_variability_on_cal_data = SubElement(est_agb_item, "add_variability_on_cal_data")
    add_variability_on_cal_data.text = str(est_agb_obj.add_variability_on_cal_data)

    intermediate_ground_averaging = SubElement(est_agb_item, "intermediate_ground_averaging")
    intermediate_ground_averaging.text = str(est_agb_obj.intermediate_ground_averaging)

    distance_sampling_area = SubElement(est_agb_item, "distance_sampling_area")
    distance_sampling_area.text = str(est_agb_obj.distance_sampling_area)
    distance_sampling_area.set("unit", "m")

    parameter_block_size = SubElement(est_agb_item, "parameter_block_size")
    parameter_block_size.text = str(est_agb_obj.parameter_block_size)
    parameter_block_size.set("unit", "m")

    distance_parameter_block = SubElement(est_agb_item, "distance_parameter_block")
    distance_parameter_block.text = str(est_agb_obj.distance_parameter_block)
    distance_parameter_block.set("unit", "m")

    min_number_of_rois = SubElement(est_agb_item, "min_number_of_rois")
    min_number_of_rois.text = str(est_agb_obj.min_number_of_rois)

    min_number_of_rois_per_stack = SubElement(est_agb_item, "min_number_of_rois_per_stack")
    min_number_of_rois_per_stack.text = str(est_agb_obj.min_number_of_rois_per_stack)

    min_number_of_cals_per_test = SubElement(est_agb_item, "min_number_of_cals_per_test")
    min_number_of_cals_per_test.text = str(est_agb_obj.min_number_of_cals_per_test)

    min_number_of_rois_per_test = SubElement(est_agb_item, "min_number_of_rois_per_test")
    min_number_of_rois_per_test.text = str(est_agb_obj.min_number_of_rois_per_test)

    estimation_valid_values_limits = SubElement(est_agb_item, "estimation_valid_values_limits")
    min_item = SubElement(estimation_valid_values_limits, "min")
    min_item.text = str(est_agb_obj.estimation_valid_values_limits.min)
    min_item.set("unit", "t/ha")
    max_item = SubElement(estimation_valid_values_limits, "max")
    max_item.text = str(est_agb_obj.estimation_valid_values_limits.max)
    max_item.set("unit", "t/ha")

    write_residual_function_section(est_agb_item, est_agb_obj.residual_function)


def write_residual_function_section(Estimate_elem, res_fun_obj):

    residual_function = SubElement(Estimate_elem, "residual_function")

    formula_terms = SubElement(residual_function, "formula_terms")
    number_of_terms = len(res_fun_obj.formula_terms.string)
    term_struct = res_fun_obj.formula_terms
    for index in np.arange(number_of_terms):

        term = SubElement(formula_terms, "term")

        formula_name = SubElement(term, "name")
        formula_name.text = term_struct.name[index]

        formula_string = SubElement(term, "string")
        formula_string.text = term_struct.string[index]

        formula_weights = SubElement(term, "weight")

        formula_weight_step1 = SubElement(formula_weights, "step1")
        formula_weight_step1.text = str(term_struct.formula_weights.step1[index])
        formula_weight_step2 = SubElement(formula_weights, "step2")
        formula_weight_step2.text = str(term_struct.formula_weights.step2[index])
        formula_weight_step3 = SubElement(formula_weights, "step3")
        formula_weight_step3.text = str(term_struct.formula_weights.step3[index])

    formula_parameters = SubElement(residual_function, "formula_parameters")
    number_of_parameters = len(res_fun_obj.formula_parameters.name)
    par_struct = res_fun_obj.formula_parameters
    for index in np.arange(number_of_parameters):

        par = SubElement(formula_parameters, "par")

        name = SubElement(par, "name")
        name.text = par_struct.name[index]

        save_as_map = SubElement(par, "save_as_map")
        save_as_map.text = str(par_struct.save_as_map[index])

        transform = SubElement(par, "transform")
        transform.text = par_struct.transform[index]

        limits = SubElement(par, "limits")
        limits.set("unit", par_struct.limit_units[index])
        min_item = SubElement(limits, "min")
        min_item.text = str(par_struct.limits[index][0])
        max_item = SubElement(limits, "max")
        max_item.text = str(par_struct.limits[index][1])

        associated_observable = SubElement(par, "associated_observable_name")
        associated_observable.text = par_struct.associated_observable_name[index]

        parameter_variabilities = SubElement(par, "variability")
        samples_item = SubElement(parameter_variabilities, "samples")
        samples_item.text = str(par_struct.parameter_variabilities[index][0])
        forest_classes_item = SubElement(parameter_variabilities, "forest_classes")
        forest_classes_item.text = str(par_struct.parameter_variabilities[index][1])
        stacks_item = SubElement(parameter_variabilities, "stacks")
        stacks_item.text = str(par_struct.parameter_variabilities[index][2])
        global_cycles_item = SubElement(parameter_variabilities, "global_cycles")
        global_cycles_item.text = str(par_struct.parameter_variabilities[index][3])
        headings_item = SubElement(parameter_variabilities, "headings")
        headings_item.text = str(par_struct.parameter_variabilities[index][4])
        swaths_item = SubElement(parameter_variabilities, "swaths")
        swaths_item.text = str(par_struct.parameter_variabilities[index][5])
        subswaths_item = SubElement(parameter_variabilities, "subswaths")
        subswaths_item.text = str(par_struct.parameter_variabilities[index][6])
        azimuth_images_item = SubElement(parameter_variabilities, "azimuth_images")
        azimuth_images_item.text = str(par_struct.parameter_variabilities[index][7])

    formula_observables = SubElement(residual_function, "formula_observables")
    obs_struct = res_fun_obj.formula_observables
    # obs_struct.source composition:
    # obs_struct.source[index_obs][index_stack][index_file][index_layer]
    # and each layer has two fields: path and layer id
    # path = obs_struct.source[index_obs][index_stack][index_file][index_layer][0]
    # band_id = obs_struct.source[index_obs][index_stack][index_file][index_layer][0]
    number_of_observables = len(obs_struct.source_paths)
    for index_obs in np.arange(number_of_observables):
        source_curr = obs_struct.source_paths[index_obs]
        obs = SubElement(formula_observables, "obs")
        name = SubElement(obs, "name")
        name.text = obs_struct.name[index_obs]

        is_required = SubElement(obs, "is_required")
        is_required.text = str(obs_struct.is_required[index_obs])

        sources = SubElement(obs, "sources")
        sources.set("unit", str(obs_struct.source_unit[index_obs]))
        sources.set("resolution_m", str(obs_struct.source_resolution[index_obs]))
        number_of_stacks = len(source_curr)
        for index_stack in np.arange(number_of_stacks):
            stack_curr = obs_struct.source_paths[index_obs][index_stack]

            stack = SubElement(sources, "stack")
            number_of_files = len(stack_curr)
            for index_file in np.arange(number_of_files):
                file_curr = obs_struct.source_paths[index_obs][index_stack][index_file]

                file = SubElement(stack, "file")

                index_layer_text = 0
                index_band_id = 1
                layer = SubElement(file, "path")
                layer.text = file_curr[index_layer_text]
                layer.set("band", str(file_curr[index_band_id]))

        limits = SubElement(obs, "limits")
        if not obs_struct.limit_units[index_obs] == "":
            limits.set("unit", obs_struct.limit_units[index_obs])
        min_item = SubElement(limits, "min")
        min_item.text = str(obs_struct.limits[index_obs][0])
        max_item = SubElement(limits, "max")
        max_item.text = str(obs_struct.limits[index_obs][1])

        transform = SubElement(obs, "transform")
        transform.text = str(obs_struct.transform[index_obs])

        averaging_method = SubElement(obs, "averaging_method")
        averaging_method.text = str(obs_struct.averaging_method[index_obs])


def write_est_fh_section(father_item, est_fh_obj):
    """
       place older function to be developed yet , if required
    """
    pass


def write_est_tomo_fh_section(father_item, est_tomo_fh_obj):
    """
       place older function to be developed yet , if required
    """
    pass


def write_change_det_fd_section(father_item, change_det_fd_obj):
    """
       place older function to be developed yet , if required
    """
    pass


def parse_configuration_file(configuration_file_xml):

    tree = ET.parse(configuration_file_xml)
    root = tree.getroot()

    gdal_obj = parse_gdal_section(root)

    proc_flags_obj = parse_proc_flags_section(root)

    ground_canc_obj = parse_ground_canc_section(root)

    est_agb_obj = parse_est_agb_section(root)

    est_fh_obj = parse_est_fh_section(root.find("estimate_fh"))

    est_tomo_fh_obj = parse_est_tomo_fh_section(root.find("estimate_tomo_fh"))

    change_det_obj = parse_change_det_section(root.find("change_detection_fd"))

    conf_params_obj = conf_params(
        gdal_obj, proc_flags_obj, ground_canc_obj, est_agb_obj, est_fh_obj, est_tomo_fh_obj, change_det_obj,
    )
    return conf_params_obj


def parse_gdal_section(father_item):

    gdal_item = father_item.find("gdal")
    if gdal_item:
        gdal_path = gdal_item.find("gdal_path").text
        gdal_environment_path = gdal_item.find("gdal_environment_path").text

        conf_gdal_obj = conf_gdal(gdal_path, gdal_environment_path)

    else:
        conf_gdal_obj = conf_gdal(None, None)

    return conf_gdal_obj


def parse_proc_flags_section(father_item):

    proc_flags_item = father_item.find("processing_flags")

    enable_resampling = bool_from_string(proc_flags_item.find("enable_resampling").text)
    compute_geometry = bool_from_string(proc_flags_item.find("compute_geometry").text)
    apply_calibration_screen = bool_from_string(proc_flags_item.find("apply_calibration_screen").text)
    DEM_flattening = bool_from_string(proc_flags_item.find("DEM_flattening").text)
    multilook_heading_correction = bool_from_string(proc_flags_item.find("multilook_heading_correction").text)
    save_breakpoints = bool_from_string(proc_flags_item.find("save_breakpoints").text)
    delete_temporary_files = bool_from_string(proc_flags_item.find("delete_temporaryFiles").text)

    conf_flags_obj = conf_flags(
        enable_resampling,
        compute_geometry,
        apply_calibration_screen,
        DEM_flattening,
        multilook_heading_correction,
        save_breakpoints,
        delete_temporary_files,
    )

    return conf_flags_obj


def parse_ground_canc_section(father_item):

    ground_canc_item = father_item.find("ground_cancellation")
    if ground_canc_item:
        multi_master_flag = bool_from_string(ground_canc_item.find("multi_master").text)
        enhanced_forest_height = float(ground_canc_item.find("enhanced_forest_height").text)
        equalization_flag = ground_canc_item.find("model_based_equalization").text
        if not equalization_flag == "1" and not equalization_flag == "2" and not equalization_flag == "3":
            error_str = 'Configuration flag "ModelBasedEqualization" value "{}" not valid, choose among "1", "2" or "3", where "1"->always OFF; "2"->always ON; "3"->ON only if two acquisitions are present'.format(
                equalization_flag
            )
            logging.error(error_str)
            raise ValueError(error_str)

        ground_canc_obj = conf_ground_canc(multi_master_flag, enhanced_forest_height, equalization_flag)

    else:
        ground_canc_obj = None

    return ground_canc_obj


def parse_est_agb_section(father_item):

    estimate_agb_item = father_item.find("estimate_agb")

    if estimate_agb_item:

        product_resolution = float(estimate_agb_item.find("product_resolution").text)
        forest_class_observable_name = str(estimate_agb_item.find("forest_class_observable_name").text)
        transfer_function_name = str(estimate_agb_item.find("transfer_function_name").text)
        number_of_tests = int(estimate_agb_item.find("number_of_tests").text)
        fraction_of_roi_per_test = float(estimate_agb_item.find("fraction_of_roi_per_test").text)
        fraction_of_cal_per_test = float(estimate_agb_item.find("fraction_of_cal_per_test").text)
        add_variability_on_cal_data = bool_from_string(estimate_agb_item.find("add_variability_on_cal_data").text)
        intermediate_ground_averaging = float(estimate_agb_item.find("intermediate_ground_averaging").text)
        distance_sampling_area = float(estimate_agb_item.find("distance_sampling_area").text)
        parameter_block_size = float(estimate_agb_item.find("parameter_block_size").text)
        distance_parameter_block = float(estimate_agb_item.find("distance_parameter_block").text)
        min_number_of_rois = int(estimate_agb_item.find("min_number_of_rois").text)
        min_number_of_rois_per_stack = int(estimate_agb_item.find("min_number_of_rois_per_stack").text)
        min_number_of_cals_per_test = int(estimate_agb_item.find("min_number_of_cals_per_test").text)
        min_number_of_rois_per_test = int(estimate_agb_item.find("min_number_of_rois_per_test").text)
        estimation_min_value = float(estimate_agb_item.find("estimation_valid_values_limits").find("min").text)
        estimation_max_value = float(estimate_agb_item.find("estimation_valid_values_limits").find("max").text)
        estimation_valid_values_limits = min_max(estimation_min_value, estimation_max_value,)

        residual_function_obj = parse_agb_residual_function_section(estimate_agb_item)

        conf_agb_est_obj = conf_agb_est(
            product_resolution,
            forest_class_observable_name,
            transfer_function_name,
            number_of_tests,
            fraction_of_roi_per_test,
            fraction_of_cal_per_test,
            add_variability_on_cal_data,
            intermediate_ground_averaging,
            distance_sampling_area,
            parameter_block_size,
            distance_parameter_block,
            min_number_of_rois,
            min_number_of_rois_per_stack,
            min_number_of_cals_per_test,
            min_number_of_rois_per_test,
            estimation_valid_values_limits,
            residual_function_obj,
        )

    else:
        conf_agb_est_obj = None

    return conf_agb_est_obj


def parse_agb_residual_function_section(father_item):

    residual_function_item = father_item.find("residual_function")

    formula_Item = residual_function_item.find("formula_terms")
    formula_parameters_Item = residual_function_item.find("formula_parameters")
    formula_observables_Item = residual_function_item.find("formula_observables")

    formula_string = []
    formula_name = []
    formula_weight_step1 = []
    formula_weight_step2 = []
    formula_weight_step3 = []
    for term_item in formula_Item.findall("term"):
        formula_name.append(term_item.find("name").text)
        formula_string.append(term_item.find("string").text)
        formula_weight_step1.append(float(term_item.find("weight").find("step1").text))
        formula_weight_step2.append(float(term_item.find("weight").find("step2").text))
        formula_weight_step3.append(float(term_item.find("weight").find("step3").text))
    formula_weight_struct = formula_weights(formula_weight_step1, formula_weight_step2, formula_weight_step3)
    formula_terms_struct = formula_terms(formula_name, formula_string, formula_weight_struct,)

    name = []
    save_as_map = []
    transform = []
    limits = []
    units_par = []
    associated_observable = []
    variabilities = []
    for par_item in formula_parameters_Item.findall("par"):

        name.append(par_item.find("name").text)
        save_as_map.append(bool_from_string(par_item.find("save_as_map").text))
        transform.append(par_item.find("transform").text)
        min_limit = float(par_item.find("limits").find("min").text)
        max_limit = float(par_item.find("limits").find("max").text)
        units_par.append(par_item.find("limits").attrib["unit"])
        limits.append([min_limit, max_limit])
        associated_observable.append(par_item.find("associated_observable_name").text)
        variabilities.append(
            [
                bool_from_string(par_item.find("variability").find("samples").text),
                bool_from_string(par_item.find("variability").find("forest_classes").text),
                bool_from_string(par_item.find("variability").find("stacks").text),
                bool_from_string(par_item.find("variability").find("global_cycles").text),
                bool_from_string(par_item.find("variability").find("headings").text),
                bool_from_string(par_item.find("variability").find("swaths").text),
                bool_from_string(par_item.find("variability").find("subswaths").text),
                bool_from_string(par_item.find("variability").find("azimuth_images").text),
            ]
        )

    formula_parameters_struct = formula_parameters(
        name, save_as_map, transform, limits, units_par, associated_observable, variabilities,
    )

    name = []
    is_required = []
    source_paths = []  # contains one sub list for each observable:
    source_units = []
    source_resolutions = []
    # observables_sourcesobs_struct.source[index_obs][index_stack][index_file][index_layer]

    limits_units = []
    limits = []
    transform = []
    averaging_method = []
    for obs_item in formula_observables_Item.findall("obs"):

        name.append(obs_item.find("name").text)
        is_required.append(bool_from_string(obs_item.find("is_required").text))
        min_range = float(obs_item.find("limits").find("min").text)
        max_range = float(obs_item.find("limits").find("max").text)
        if obs_item.find("limits").attrib == {}:
            limits_units.append("")
        else:
            limits_units.append(obs_item.find("limits").attrib["unit"])
        limits.append([min_range, max_range])
        transform.append(obs_item.find("transform").text)
        averaging_method.append(obs_item.find("averaging_method").text)

        source_item = obs_item.find("sources")
        if obs_item.find("sources").attrib == {}:
            source_units.append("")
            source_resolutions.append(0)
        else:
            source_resolutions.append(float(obs_item.find("sources").attrib["resolution_m"]))
            source_units.append(obs_item.find("sources").attrib["unit"])

        curr_obs_stacks = []
        for stack_item in source_item.findall("stack"):

            curr_stack_files = []
            for file_item in stack_item.findall("file"):

                curr_file_layers = []
                for layer_item in file_item.findall("path"):

                    layer_path = layer_item.text
                    band_id = int(layer_item.attrib["band"])
                    curr_file_layers.append(layer_path)
                    curr_file_layers.append(band_id)

                curr_stack_files.append(curr_file_layers)
            curr_obs_stacks.append(curr_stack_files)
        source_paths.append(curr_obs_stacks)

    formula_observables_struct = formula_observables(
        name,
        is_required,
        source_paths,
        source_units,
        source_resolutions,
        limits_units,
        limits,
        transform,
        averaging_method,
    )

    residual_function_obj = conf_residual_function(
        formula_terms_struct, formula_parameters_struct, formula_observables_struct,
    )

    return residual_function_obj


def parse_est_fh_section(est_fh_item):

    if est_fh_item:

        product_resolution = float(est_fh_item.find("product_resolution").text)

        estimation_valid_values_limits = [
            float(est_fh_item.find("estimation_valid_values_limits").find("min").text),
            float(est_fh_item.find("estimation_valid_values_limits").find("max").text),
        ]

        spectral_shift_filtering = bool_from_string(est_fh_item.find("spectral_shift_filtering").text)

        kz_thresholds = [
            float(est_fh_item.find("KZ_thresholds").find("min").text),
            float(est_fh_item.find("KZ_thresholds").find("max").text),
        ]

        median_factor_temp = float(est_fh_item.find("median_factor").text)
        median_factor = int(median_factor_temp)
        if median_factor_temp - median_factor > 0:
            logging.warning(
                "FH configuration file MedianFactor should be integer, the value that will be used is: {}".format(
                    median_factor
                )
            )

        model_parameters_Item = est_fh_item.find("model_parameters")
        maximum_height = int(model_parameters_Item.find("maximum_height").text)
        number_of_extinction_value = int(model_parameters_Item.find("number_of_extinction_value").text)
        number_of_ground_volume_ratio_value = int(
            model_parameters_Item.find("number_of_ground_volume_ratio_value").text
        )
        number_of_temporal_decorrelation_value = int(
            model_parameters_Item.find("number_of_temporal_decorrelation_value").text
        )
        if (
            maximum_height < 2
            or number_of_extinction_value < 2
            or number_of_ground_volume_ratio_value < 2
            or number_of_temporal_decorrelation_value < 2
        ):
            error_message = 'Following FH configurations should be all values GREATER than "1": "MaximumHeight", "NumberOfExtinctionValue", "NumberOfGroundVolumeRatioValue" and "NumberOfTemporalDecorrelationValue"'
            logging.error(error_message)
            raise ValueError(error_message)
        model_parameters = conf_fh_model_params(
            estimation_valid_values_limits,
            maximum_height,
            number_of_extinction_value,
            number_of_ground_volume_ratio_value,
            number_of_temporal_decorrelation_value,
        )

        conf_fh_est_obj = conf_fh_est(
            spectral_shift_filtering, product_resolution, kz_thresholds, model_parameters, median_factor,
        )

    else:
        conf_fh_est_obj = None

    return conf_fh_est_obj


def parse_change_det_section(change_detect_item):

    if change_detect_item:

        product_resolution = float(change_detect_item.find("product_resolution").text)
        confidence_level = float(change_detect_item.find("confidence_level").text)

        conf_fd_est_obj = conf_fd_est(product_resolution, confidence_level)

    else:
        conf_fd_est_obj = None

    return conf_fd_est_obj


def parse_est_tomo_fh_section(tomo_fh_item):

    if tomo_fh_item:

        product_resolution = float(tomo_fh_item.find("product_resolution").text)

        VerticalRange_Item = tomo_fh_item.find("vertical_range")
        maximum_height = float(VerticalRange_Item.find("maximum_height").text)
        minimum_height = float(VerticalRange_Item.find("minimum_height").text)
        sampling = float(VerticalRange_Item.find("sampling").text)
        vertical_range = vertical_range_params(maximum_height, minimum_height, sampling)

        estimation_valid_values_limits = [
            float(tomo_fh_item.find("estimation_valid_values_limits").find("min").text),
            float(tomo_fh_item.find("estimation_valid_values_limits").find("max").text),
        ]

        enable_super_resolution = bool_from_string(tomo_fh_item.find("enable_super_resolution").text)
        regularization_noise_factor = float(tomo_fh_item.find("regularization_noise_factor").text)
        power_threshold = float(tomo_fh_item.find("power_threshold").text)
        median_factor = int(tomo_fh_item.find("median_factor").text)

        conf_tomo_fh_est_obj = conf_tomo_fh_est(
            product_resolution,
            vertical_range,
            estimation_valid_values_limits,
            enable_super_resolution,
            regularization_noise_factor,
            power_threshold,
            median_factor,
        )

    else:
        conf_tomo_fh_est_obj = None

    return conf_tomo_fh_est_obj


############## core functions
def ElementTree_indent(elem, level=0):
    i = "\n" + level * "  "
    if len(elem):
        if not elem.text or not elem.text.strip():
            elem.text = i + "  "
        if not elem.tail or not elem.tail.strip():
            elem.tail = i
        for elem in elem:
            ElementTree_indent(elem, level + 1)
        if not elem.tail or not elem.tail.strip():
            elem.tail = i
    else:
        if level and (not elem.tail or not elem.tail.strip()):
            elem.tail = i


def bool_from_string(in_string):

    in_string = in_string[0].upper() + in_string[1:].lower()

    if "True" in in_string or "False" in in_string:
        bool_value = ast.literal_eval(in_string)

    elif "0" in in_string or "1" in in_string:
        bool_value = bool(ast.literal_eval(in_string))
    else:
        error_message = "Main input file: the L2product AGB, FH, FD and TOMO values should be boolean: True, False, 0 or 1 are supported"
        logging.error(error_message)
        raise ValueError(error_message)

    return bool_value


################ Boundaries sections core parsers and readers ################
def write_boundaries_latlon_section(father_item, geographic_boundaries_struct):

    geographic_boundaries_Item = SubElement(father_item, "geographic_boundaries")
    geographic_boundaries_Item.set("unit", "deg")

    latitude_Item = SubElement(geographic_boundaries_Item, "latitude")
    min_latitude_Item = SubElement(latitude_Item, "min")
    min_latitude_Item.text = str(geographic_boundaries_struct.lat_min)
    max_latitude_Item = SubElement(latitude_Item, "max")
    max_latitude_Item.text = str(geographic_boundaries_struct.lat_max)

    longitude_Item = SubElement(geographic_boundaries_Item, "longitude")
    min_longitude_Item = SubElement(longitude_Item, "min")
    min_longitude_Item.text = str(geographic_boundaries_struct.lon_min)
    max_longitude_Item = SubElement(longitude_Item, "max")
    max_longitude_Item.text = str(geographic_boundaries_struct.lon_max)

    return father_item


def write_boundaries_eastnorth_section(father_item, boundaries):

    geographic_boundaries_Item = SubElement(father_item, "geographic_boundaries")
    geographic_boundaries_Item.set("unit", "m")

    east_Item = SubElement(geographic_boundaries_Item, "east")
    min_east_Item = SubElement(east_Item, "min")
    min_east_Item.text = str(boundaries[0])
    max_east_Item = SubElement(east_Item, "max")
    max_east_Item.text = str(boundaries[1])

    north_Item = SubElement(geographic_boundaries_Item, "north")
    min_north_Item = SubElement(north_Item, "min")
    min_north_Item.text = str(boundaries[2])
    max_north_Item = SubElement(north_Item, "max")
    max_north_Item.text = str(boundaries[3])

    if len(boundaries) == 5:
        flag_cal = SubElement(father_item, "flag_cal_format")
        flag_cal.set("formats", "1= RASTER ; 0=GeoJSON")
        flag_cal.text = str(int(boundaries[4]))


def parse_boundaries_latlon_section(fatherItem):
    """
        This function is shared by all the parser containing boundaries: 
            this is an optional field, depending on the processing chain, so a 
            check is done here, and if absent, None is returned
    """
    boundaries_out = geographic_boundaries_latlon(None, None, None, None)

    boundaries_Item = fatherItem.find("geographic_boundaries")
    if boundaries_Item:
        boundaries_out.lon_min = float(boundaries_Item.find("longitude").find("min").text)
        boundaries_out.lon_max = float(boundaries_Item.find("longitude").find("max").text)
        boundaries_out.lat_min = float(boundaries_Item.find("latitude").find("min").text)
        boundaries_out.lat_max = float(boundaries_Item.find("latitude").find("max").text)

    return boundaries_out


def parse_boundaries_eastnorth_section(fatherItem):
    """
        This function is shared by all the parser containing boundaries
    """
    boundaries_out = geographic_boundaries_northeast(None, None, None, None)

    boundaries_Item = fatherItem.find("geographic_boundaries")
    if boundaries_Item:
        boundaries_out.east_min = float(boundaries_Item.find("east").find("min").text)
        boundaries_out.east_max = float(boundaries_Item.find("east").find("max").text)
        boundaries_out.north_min = float(boundaries_Item.find("north").find("min").text)
        boundaries_out.north_max = float(boundaries_Item.find("north").find("max").text)

    return boundaries_out


def parse_polygon_boundaries_section(fatherItem):

    point_list = []
    GeographicBoundary_Item = fatherItem.find("geographic_boundaries_polygon")
    Points = GeographicBoundary_Item.findall("point")
    if len(Points) < 3:
        error_message = "Main input file: at least #3 Geograplic Boundary points should be specified"
        logging.error(error_message)
        raise ValueError(error_message)

    for Point_Item in Points:

        Latitude_str = Point_Item.find("latitude").text
        Longitude_str = Point_Item.find("longitude").text
        Lat = float(Latitude_str)
        Lon = float(Longitude_str)
        if Lat < -90 or Lat > 90:
            error_message = "Main input file: Latitude should be a number from -90 to +90 [deg] "
            logging.error(error_message)
            raise ValueError(error_message)
        if Lon < -180 or Lon > 180:
            error_message = "Main input file: Longitude should be a number from -180 to +180 [deg] "
            logging.error(error_message)
            raise ValueError(error_message)

        point_dict = {"Latitude": Lat, "Longitude": Lon}

        point_list.append(point_dict)
        del point_dict

    geographic_boundary_struct = geographic_boundary(point_list)

    return geographic_boundary_struct


############# core processing core lut parser and writer
def write_lut_section(fatherItem, lut, lut_type):
    """Write lookup table for lut_cal, lut_fnf and lut_stacks in xml format"""

    if not (lut_type == "cal" or lut_type == "fnf" or lut_type == "stacks"):
        errormessage = "type {} not recognized".format(lut_type)
        raise ValueError(errormessage)

    lut_item = SubElement(fatherItem, "lookup_table_" + lut_type)

    num_of_items = len(lut.paths)
    for item_idx in np.arange(num_of_items):
        item_item = SubElement(lut_item, "item")
        write_boundaries_eastnorth_section(item_item, lut.boundaries[item_idx, :])

        path_item = SubElement(item_item, "path")
        path_item.text = str(lut.paths[item_idx])

        if not lut.progressive is None:
            progressive_item = SubElement(item_item, "progressive_stacks_indexes")

            stack_progressive_index = SubElement(progressive_item, "stack_progressive_index")
            stack_progressive_index.text = str(int(lut.progressive[item_idx][0]))
            global_cycle_index = SubElement(progressive_item, "global_cycle_index")
            global_cycle_index.text = str(int(lut.progressive[item_idx][1]))
            heading = SubElement(progressive_item, "heading")
            heading.set("unit", "deg")
            heading.text = str(lut.progressive[item_idx][2])
            range_swath_index = SubElement(progressive_item, "range_swath_index")
            range_swath_index.text = str(int(lut.progressive[item_idx][3]))
            range_sub_swath_index = SubElement(progressive_item, "range_sub_swath_index")
            range_sub_swath_index.text = str(int(lut.progressive[item_idx][4]))
            azimuth_swath_index = SubElement(progressive_item, "azimuth_swath_index")
            azimuth_swath_index.text = str(int(lut.progressive[item_idx][5]))


def parse_lut_section(fatherItem):

    first_item = fatherItem.find("item")

    lut_type = "fnf"
    if not first_item.find("progressive_stacks_indexes") == None:
        lut_type = "stack"
    if not first_item.find("flag_cal_format") == None:
        lut_type = "cal"

    # initializations
    number_of_stacks = len(fatherItem.findall("item"))
    lut_paths = []
    if lut_type == "cal":
        lut_boundaries = np.zeros((number_of_stacks, 5))  # additional element (flag cal)
        lut_progressive = None
    if lut_type == "fnf":
        lut_boundaries = np.zeros((number_of_stacks, 4))
        lut_progressive = None
    if lut_type == "stack":
        lut_boundaries = np.zeros((number_of_stacks, 4))
        lut_progressive = np.zeros((number_of_stacks, 6))
    for stack_idx, lut_item in enumerate(fatherItem.findall("item")):

        # fill lut_paths
        lut_paths.append(str(lut_item.find("path").text))

        # fill lut_boundaries
        boundaries_curr = parse_boundaries_eastnorth_section(lut_item)

        if lut_type == "cal":

            flag_cal_format = lut_item.find("flag_cal_format").text
            lut_boundaries[stack_idx, :] = [
                float(boundaries_curr.east_min),
                float(boundaries_curr.east_max),
                float(boundaries_curr.north_min),
                float(boundaries_curr.north_max),
                int(flag_cal_format),
            ]
        else:
            lut_boundaries[stack_idx, :] = [
                float(boundaries_curr.east_min),
                float(boundaries_curr.east_max),
                float(boundaries_curr.north_min),
                float(boundaries_curr.north_max),
            ]

        # fill lut_progressive
        if lut_type == "stack":
            progressive_stack_item = lut_item.find("progressive_stacks_indexes")
            lut_progressive[stack_idx, :] = [
                int(float(progressive_stack_item.find("stack_progressive_index").text)),
                int(float(progressive_stack_item.find("global_cycle_index").text)),
                float(progressive_stack_item.find("heading").text),
                int(float(progressive_stack_item.find("range_swath_index").text)),
                int(float(progressive_stack_item.find("range_sub_swath_index").text)),
                int(float(progressive_stack_item.find("azimuth_swath_index").text)),
            ]

    lut_parsed = lut(lut_paths, lut_boundaries, lut_progressive)

    return lut_parsed<|MERGE_RESOLUTION|>--- conflicted
+++ resolved
@@ -103,14 +103,8 @@
      progressive",
 )
 core_processing_fh = namedtuple("core_proc_fh", "data_equi7_fnames mask_equi7_fnames")
-<<<<<<< HEAD
 core_processing_tomo_fh = namedtuple("core_proc_tomo_fh", "data_equi7_fnames mask_equi7_fnames")
-core_processing_fd = namedtuple("core_proc_fd", "dummy",)
-
-=======
 core_processing_fd = namedtuple("core_proc_fd", "cycles_composition",)
-core_processing_tomo_fh = namedtuple("core_proc_tomo_fh", "dummy",)
->>>>>>> c9b68c9a
 # main_input_params "L1c_date" sub-fields:
 L1c_date = namedtuple(
     "L1c_date_params",
@@ -300,11 +294,7 @@
         - core_processing_agb
         - core_processing_fh
         - core_processing_fd
-<<<<<<< HEAD
         - core_processing_tomo_fh
-=======
-        - core_processing_tomo_fh (place holder, to be filled in future version if needed)
->>>>>>> c9b68c9a
     
     Only the sections avalable into the input_params_obj structure will be written 
     to the file: not all the APPs requires all the sections. 
@@ -511,12 +501,6 @@
     
     core_fd_item = SubElement(father_item, "core_processing_fd")
 
-<<<<<<< HEAD
-def write_core_processing_tomo_fh_section(father_item, core_proc_fh_obj):
-   
-    # core processing section for FH and TOMO FH are the same
-    write_core_processing_fh_section(father_item, core_proc_fh_obj, tomo_fh_flag=True)
-=======
     cycles_composition_item = SubElement(core_fd_item, "cycles_composition")
     # dict which groupes togheter all the differente global cycles for stacks with same nominal geometry
     # cycles_composition[nominal_geometry_stack_id][global_cycle_number]
@@ -534,10 +518,12 @@
             for acquisition_id in acquisitions_list:
                 acquisition_id_item = SubElement(global_cycle_item, "acquisition")     
                 acquisition_id_item.text = acquisition_id
-                
-def write_core_processing_tomo_fh_section():
-    pass
->>>>>>> c9b68c9a
+
+             
+def write_core_processing_tomo_fh_section(father_item, core_proc_fh_obj):
+   
+    # core processing section for FH and TOMO FH are the same
+    write_core_processing_fh_section(father_item, core_proc_fh_obj, tomo_fh_flag=True)
 
 
 def parse_input_file(input_file_xml):
