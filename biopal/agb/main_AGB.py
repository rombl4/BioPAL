--- conflicted
+++ resolved
@@ -890,11 +890,7 @@
     # %%
     def _run(self, input_file_xml):
 
-<<<<<<< HEAD
-        # status update and reading xml files
-=======
         # AGB: Reading chains configuration files
->>>>>>> b8415d03
         logging.info('AGB: Reading chains configuration files')
         check_if_path_exists(self.configuration_file_xml, 'FILE')
         proc_conf = parse_chains_configuration_file(self.configuration_file_xml)
